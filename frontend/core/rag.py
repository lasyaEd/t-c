import json
import os
from pathlib import Path

import streamlit as st
from dotenv import load_dotenv
from langchain.text_splitter import RecursiveCharacterTextSplitter
from langchain_community.vectorstores import FAISS
from langchain_openai import OpenAIEmbeddings


def setup_environment():
    """Setup environment variables and API key"""
    # Load environment variables
    load_dotenv()

    # Set OpenAI API key
    api_key = os.getenv("OPENAI_API_KEY")
    if api_key:
        os.environ["OPENAI_API_KEY"] = api_key
        return True
    return False


def create_retriever(vector_store, k=3):
    """Create a retriever from the vector store"""
    return vector_store.as_retriever(search_kwargs={"k": k})

<<<<<<< HEAD

def load_metadata(metadata_file):
    """
    Load metadata from a JSON file.

    Args:
        metadata_file (str): Path to the metadata.json file.
=======
>>>>>>> 7483912a

def load_metadata(metadata_path):
    """Load metadata from a JSON file."""
    with open(metadata_path, "r") as f:
        return json.load(f)


<<<<<<< HEAD
def create_documents_with_metadata(
    metadata_list, data_folder, chunk_size=1000, chunk_overlap=200
):
=======
def create_documents_with_metadata(metadata_list, data_folder, chunk_size=1000, chunk_overlap=200):
    """
    Create documents with metadata and content chunks.
    """
>>>>>>> 7483912a
    text_splitter = RecursiveCharacterTextSplitter(
        chunk_size=chunk_size, chunk_overlap=chunk_overlap, length_function=len
    )
    documents = []

    for meta in metadata_list:
        file_path = os.path.join(data_folder, meta["filename"])
        if os.path.exists(file_path):
            with open(file_path, "r", encoding="utf-8") as file:
                text = file.read()
                chunks = text_splitter.create_documents([text])
                for chunk in chunks:
                    chunk.metadata = meta  # Attach metadata
                documents.extend(chunks)
            print(f"Document '{meta['title']}' split into {len(chunks)} chunks.")
        else:
            print(f"Error: File {file_path} does not exist for metadata: {meta}")
            raise FileNotFoundError(f"File {file_path} not found.")
    return documents


def initialize_vectorstore_with_metadata(
    metadata_file, data_folder, chunk_size=1000, chunk_overlap=200
):
    metadata_list = load_metadata(metadata_file)
    documents = create_documents_with_metadata(
        metadata_list, data_folder, chunk_size, chunk_overlap
    )
    embeddings = OpenAIEmbeddings()

    # Ensure metadata is being printed for debugging
    for doc in documents:
        print(f"Document Metadata: {doc.metadata}")  # Debugging step

    return FAISS.from_documents(documents, embeddings)


<<<<<<< HEAD
@st.cache_resource
def initialize_rag(
    metadata_file="frontend/data/metadata.json", data_folder="frontend/data/", k=2
):
=======
core_dir = Path(__file__).parent  # Gets the core directory
frontend_dir = core_dir.parent  # Goes up one level to frontend directory
data_dir = frontend_dir / "data"  # Points to frontend/data
metadata_path = data_dir / "metadata.json"


@st.cache_resource
def initialize_rag(metadata_file=metadata_path, data_folder=data_dir, k=2):
>>>>>>> 7483912a
    """
    Initialize the RAG system with metadata and context.

    Args:
        metadata_file (str): Path to the metadata file.
        data_folder (str): Path to the folder containing text files.
        k (int): Number of documents to retrieve.

    Returns:
        retriever: A retriever initialized with metadata and documents.
    """
    if not setup_environment():
        raise ValueError("Failed to load API key")

    try:
        vectorstore = initialize_vectorstore_with_metadata(metadata_file, data_folder)
        return vectorstore.as_retriever(search_kwargs={"k": k})
    except Exception as e:
        raise ValueError(f"Failed to initialize RAG system: {e}")


def encode_documents(path, chunk_size=1000, chunk_overlap=200):
    """
    Encodes all text files into a vector store using OpenAI embeddings and includes metadata.

    Args:
        path: The path to the directory of text files.
        chunk_size: The desired size of each text chunk.
        chunk_overlap: The amount of overlap between consecutive chunks.

    Returns:
        A FAISS vector store containing the encoded content and metadata of the files.
    """
    metadata_path = os.path.join(path, "metadata.json")
    with open(metadata_path, "r") as meta_file:
        metadata_list = json.load(meta_file)

    text_splitter = RecursiveCharacterTextSplitter(
        chunk_size=chunk_size, chunk_overlap=chunk_overlap, length_function=len
    )
    embeddings = OpenAIEmbeddings()

    documents_with_metadata = []

    for meta in metadata_list:
        file_path = os.path.join(path, meta["filename"])

        if os.path.exists(file_path):
            with open(file_path, "r", encoding="utf-8") as file:
                text = file.read()

            # Split the text into chunks
            chunks = text_splitter.create_documents([text])

            # Attach metadata to each chunk
            for chunk in chunks:
                chunk.metadata = meta  # Attach metadata
                print(f"Document Metadata: {chunk.metadata}")  # Debug log
            documents_with_metadata.extend(chunks)
        else:
            raise FileNotFoundError(f"File {file_path} not found.")

    # Create vector store with metadata
    vectorstore = FAISS.from_documents(documents_with_metadata, embeddings)
    print("Vectorstore successfully created with metadata.")
    return vectorstore<|MERGE_RESOLUTION|>--- conflicted
+++ resolved
@@ -26,16 +26,6 @@
     """Create a retriever from the vector store"""
     return vector_store.as_retriever(search_kwargs={"k": k})
 
-<<<<<<< HEAD
-
-def load_metadata(metadata_file):
-    """
-    Load metadata from a JSON file.
-
-    Args:
-        metadata_file (str): Path to the metadata.json file.
-=======
->>>>>>> 7483912a
 
 def load_metadata(metadata_path):
     """Load metadata from a JSON file."""
@@ -43,16 +33,10 @@
         return json.load(f)
 
 
-<<<<<<< HEAD
-def create_documents_with_metadata(
-    metadata_list, data_folder, chunk_size=1000, chunk_overlap=200
-):
-=======
 def create_documents_with_metadata(metadata_list, data_folder, chunk_size=1000, chunk_overlap=200):
     """
     Create documents with metadata and content chunks.
     """
->>>>>>> 7483912a
     text_splitter = RecursiveCharacterTextSplitter(
         chunk_size=chunk_size, chunk_overlap=chunk_overlap, length_function=len
     )
@@ -90,12 +74,6 @@
     return FAISS.from_documents(documents, embeddings)
 
 
-<<<<<<< HEAD
-@st.cache_resource
-def initialize_rag(
-    metadata_file="frontend/data/metadata.json", data_folder="frontend/data/", k=2
-):
-=======
 core_dir = Path(__file__).parent  # Gets the core directory
 frontend_dir = core_dir.parent  # Goes up one level to frontend directory
 data_dir = frontend_dir / "data"  # Points to frontend/data
@@ -104,7 +82,6 @@
 
 @st.cache_resource
 def initialize_rag(metadata_file=metadata_path, data_folder=data_dir, k=2):
->>>>>>> 7483912a
     """
     Initialize the RAG system with metadata and context.
 
