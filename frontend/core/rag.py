import json
import os
from pathlib import Path

import streamlit as st
from dotenv import load_dotenv
from langchain.text_splitter import RecursiveCharacterTextSplitter
from langchain_community.vectorstores import FAISS
from langchain_openai import OpenAIEmbeddings


def setup_environment():
    """Setup environment variables and API key"""
    # Load environment variables
    load_dotenv()

    # Set OpenAI API key
    api_key = os.getenv("OPENAI_API_KEY")
    if api_key:
        os.environ["OPENAI_API_KEY"] = api_key
        return True
    return False


def create_retriever(vector_store, k=3):
    """Create a retriever from the vector store"""
    return vector_store.as_retriever(search_kwargs={"k": k})


def load_metadata(metadata_path):
    """Load metadata from a JSON file."""
    with open(metadata_path, "r") as f:
        return json.load(f)


<<<<<<< HEAD
def create_documents_with_metadata(metadata_list, data_folder, chunk_size=1000, chunk_overlap=200):
=======
def create_documents_with_metadata(
    metadata_list, data_folder, chunk_size=1000, chunk_overlap=200
):
    """
    Create documents with metadata and content chunks.
    """
>>>>>>> e40f2428
    text_splitter = RecursiveCharacterTextSplitter(
        chunk_size=chunk_size, chunk_overlap=chunk_overlap, length_function=len
    )
    documents = []

    for meta in metadata_list:
        file_path = os.path.join(data_folder, meta["filename"])
        if os.path.exists(file_path):
            with open(file_path, "r", encoding="utf-8") as file:
                text = file.read()
                chunks = text_splitter.create_documents([text])
                for chunk in chunks:
                    chunk.metadata = meta  # Attach metadata
                documents.extend(chunks)
            print(f"Document '{meta['title']}' split into {len(chunks)} chunks.")
        else:
            print(f"Error: File {file_path} does not exist for metadata: {meta}")
            raise FileNotFoundError(f"File {file_path} not found.")
    return documents


def initialize_vectorstore_with_metadata(metadata_file, data_folder, chunk_size=1000, chunk_overlap=200):
    metadata_list = load_metadata(metadata_file)
    documents = create_documents_with_metadata(metadata_list, data_folder, chunk_size, chunk_overlap)
    embeddings = OpenAIEmbeddings()

    # Ensure metadata is being printed for debugging
    for doc in documents:
        print(f"Document Metadata: {doc.metadata}")  # Debugging step

    return FAISS.from_documents(documents, embeddings)


core_dir = Path(__file__).parent  # Gets the core directory
frontend_dir = core_dir.parent  # Goes up one level to frontend directory
data_dir = frontend_dir / "data"  # Points to frontend/data
metadata_path = data_dir / "metadata.json"


@st.cache_resource
<<<<<<< HEAD
def initialize_rag(metadata_file="frontend/data/metadata.json", data_folder="frontend/data/", k=2):
=======
def initialize_rag(metadata_file=metadata_path, data_folder=data_dir, k=2):
>>>>>>> e40f2428
    """
    Initialize the RAG system with metadata and context.

    Args:
        metadata_file (str): Path to the metadata file.
        data_folder (str): Path to the folder containing text files.
        k (int): Number of documents to retrieve.

    Returns:
        retriever: A retriever initialized with metadata and documents.
    """
    if not setup_environment():
        raise ValueError("Failed to load API key")

    try:
        vectorstore = initialize_vectorstore_with_metadata(metadata_file, data_folder)
        return vectorstore.as_retriever(search_kwargs={"k": k})
    except Exception as e:
        raise ValueError(f"Failed to initialize RAG system: {e}")



def encode_documents(path, chunk_size=1000, chunk_overlap=200):
    """
    Encodes all text files into a vector store using OpenAI embeddings and includes metadata.

    Args:
        path: The path to the directory of text files.
        chunk_size: The desired size of each text chunk.
        chunk_overlap: The amount of overlap between consecutive chunks.

    Returns:
        A FAISS vector store containing the encoded content and metadata of the files.
    """
    metadata_path = os.path.join(path, "metadata.json")
    with open(metadata_path, "r") as meta_file:
        metadata_list = json.load(meta_file)

    text_splitter = RecursiveCharacterTextSplitter(
        chunk_size=chunk_size, chunk_overlap=chunk_overlap, length_function=len
    )
    embeddings = OpenAIEmbeddings()

    documents_with_metadata = []

    for meta in metadata_list:
        file_path = os.path.join(path, meta["filename"])

        if os.path.exists(file_path):
            with open(file_path, "r", encoding="utf-8") as file:
                text = file.read()

            # Split the text into chunks
            chunks = text_splitter.create_documents([text])

            # Attach metadata to each chunk
            for chunk in chunks:
                chunk.metadata = meta  # Attach metadata
                print(f"Document Metadata: {chunk.metadata}")  # Debug log
            documents_with_metadata.extend(chunks)
        else:
            raise FileNotFoundError(f"File {file_path} not found.")

<<<<<<< HEAD
    # Create vector store with metadata
    vectorstore = FAISS.from_documents(documents_with_metadata, embeddings)
    print("Vectorstore successfully created with metadata.")
=======
    # Create vector store with embeddings and metadata
    vectorstore = FAISS.from_documents(documents_with_metadata, embeddings)
>>>>>>> e40f2428
    return vectorstore<|MERGE_RESOLUTION|>--- conflicted
+++ resolved
@@ -33,16 +33,10 @@
         return json.load(f)
 
 
-<<<<<<< HEAD
 def create_documents_with_metadata(metadata_list, data_folder, chunk_size=1000, chunk_overlap=200):
-=======
-def create_documents_with_metadata(
-    metadata_list, data_folder, chunk_size=1000, chunk_overlap=200
-):
     """
     Create documents with metadata and content chunks.
     """
->>>>>>> e40f2428
     text_splitter = RecursiveCharacterTextSplitter(
         chunk_size=chunk_size, chunk_overlap=chunk_overlap, length_function=len
     )
@@ -83,11 +77,7 @@
 
 
 @st.cache_resource
-<<<<<<< HEAD
-def initialize_rag(metadata_file="frontend/data/metadata.json", data_folder="frontend/data/", k=2):
-=======
 def initialize_rag(metadata_file=metadata_path, data_folder=data_dir, k=2):
->>>>>>> e40f2428
     """
     Initialize the RAG system with metadata and context.
 
@@ -151,12 +141,7 @@
         else:
             raise FileNotFoundError(f"File {file_path} not found.")
 
-<<<<<<< HEAD
     # Create vector store with metadata
     vectorstore = FAISS.from_documents(documents_with_metadata, embeddings)
     print("Vectorstore successfully created with metadata.")
-=======
-    # Create vector store with embeddings and metadata
-    vectorstore = FAISS.from_documents(documents_with_metadata, embeddings)
->>>>>>> e40f2428
     return vectorstore