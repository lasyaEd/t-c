import json
import os
import sys
import time
from pathlib import Path

import docx
import PyPDF2
import streamlit as st
import toml
from dotenv import load_dotenv
from langchain.embeddings.openai import OpenAIEmbeddings
from langchain.text_splitter import RecursiveCharacterTextSplitter
from langchain.vectorstores import FAISS
from openai import OpenAI

config_path = os.path.join(os.path.dirname(__file__), ".streamlit", "config.toml")

# Load the configuration settings
config = toml.load(config_path)

run_on_save = config["server"]["runOnSave"]
theme_base = config["theme"]["base"]
primary_color = config["theme"]["primaryColor"]

# Import functions directly from core module
from core import (
    create_retriever,
    generate_document_summary,
    initialize_rag,
    initialize_vectorstore_with_metadata,
<<<<<<< HEAD
=======
    process_uploaded_tc,
    read_file_content,
>>>>>>> 7483912a
    retrieve_context_per_question,
    show_context,
    text_wrap,
)

temperature = 0.4
max_tokens = 250
top_p = 1.0
presence_penalty = 0.0
frequency_penalty = 0.0

load_dotenv()

# Get the directory of the current script
current_dir = Path(__file__).parent
image_path = current_dir / "assets" / "images" / "logo.jpg"
data_dir = current_dir / "data"
metadata_path = data_dir / "metadata.json"

# Create data directory if it doesn't exist
data_dir.mkdir(exist_ok=True)

# If metadata file doesn't exist, create it with empty list
if not metadata_path.exists():
    with open(metadata_path, "w") as f:
        json.dump([], f)


def load_metadata(metadata_path=metadata_path):
    """
    Loads metadata from the specified JSON file.
    """
    try:
        # Create data directory if it doesn't exist
        metadata_path.parent.mkdir(exist_ok=True)

        # If file doesn't exist, create it with empty list
        if not metadata_path.exists():
            with open(metadata_path, "w") as f:
                json.dump([], f)

        # Load metadata
        with open(metadata_path, "r") as f:
            metadata = json.load(f)
        return metadata
    except Exception as e:
        print(f"Metadata handling error: {str(e)}")
        return []


def get_base64_image(image_path):
    import base64

    with open(image_path, "rb") as img_file:
        return base64.b64encode(img_file.read()).decode()


col1, col2 = st.columns([4, 1])
with col2:
    st.markdown(
        f"""
        <div style="text-align: right;">
            <img src="data:image/jpg;base64,{get_base64_image(str(image_path))}" 
                 style="width: 200px; height: 200px; object-fit: contain;">
        </div>
        """,
        unsafe_allow_html=True,
    )

st.markdown(
    """
    <style>
        .title {
            font-size: 2.5rem;
            font-weight: 700;
            margin-bottom: 1rem;
        }
        .subheader {
            font-size: 1.2rem;
            color: #424242;
            line-height: 1.6;
            margin-bottom: 2rem;
        }
    </style>
    
    <div class="title">Baemax T&C</div>
    <div class="subheader">
        An App to help demystify terms and conditions agreements.<br>
        Please upload a document or ask about the terms we have in our database.
    </div>
""",
    unsafe_allow_html=True,
)

# Consolidated API key handling
st.sidebar.title("Powered by OpenAI")

# Try environment variable first, then fall back to sidebar input
api_key = os.getenv("OPENAI_API_KEY") or st.sidebar.text_input(
    "OpenAI API Key",
    type="password",
    help="Enter your OpenAI API key. This will not be stored permanently.",
)

# Initialize the OpenAI client only if we have a key
if not api_key:
    st.warning("Please enter your OpenAI API Key in the sidebar to continue.")
    st.stop()

# Store API key in session state if it's new or different
if "api_key" not in st.session_state or st.session_state.api_key != api_key:
    st.session_state.api_key = api_key
    # Clear the retriever if API key changes
    if "retriever" in st.session_state:
        del st.session_state.retriever

# Initialize session state variables
if "processed_documents" not in st.session_state:
    st.session_state.processed_documents = {}

<<<<<<< HEAD
# Dropdown to display available T&Cs
metadata = load_metadata()
if metadata:
    titles = ["Browse companies"] + [
        meta["title"] for meta in metadata
    ]  # Extract only the titles
    selected_tc = st.sidebar.selectbox(
        "Available Terms and Conditions", titles, index=0, key="browse_only"
    )
    # st.markdown(f"### Selected: **{selected_tc}**")
else:
    st.sidebar.warning("No terms and conditions available.")
=======
try:
    client = OpenAI(api_key=api_key)
    st.sidebar.success("API key provided successfully!")

    # Add a visual separator
    st.sidebar.markdown("---")

    # Add file upload section
    st.sidebar.header("What do you want to analyze?")
    uploaded_file = st.sidebar.file_uploader(
        "Upload T&C document",
        type=["pdf", "docx", "txt"],
        help="Supported formats: PDF, DOCX, TXT",
    )

    # Process uploaded file
    if uploaded_file:
        try:
            # Read content
            content = read_file_content(uploaded_file)

            # Process content and get summary
            chunks, summary = process_uploaded_tc(content, client, st.session_state)

            # Create embeddings and update vector store
            embeddings = OpenAIEmbeddings()
            custom_vectorstore = FAISS.from_texts(
                chunks,
                embeddings,
                metadatas=[{"source": uploaded_file.name, "title": uploaded_file.name}]
                * len(chunks),
            )

            # Merge with existing retriever if it exists
            if "retriever" in st.session_state and st.session_state.retriever:
                existing_vectorstore = st.session_state.retriever.vectorstore
                existing_vectorstore.merge_from(custom_vectorstore)
            else:
                st.session_state.retriever = create_retriever(custom_vectorstore)

            st.sidebar.success(f"Successfully processed {uploaded_file.name}")

            # Display summary in main area
            st.markdown("### Document Summary")
            st.markdown(summary)

        except Exception as e:
            st.sidebar.error(f"Error processing file: {str(e)}")

except Exception as e:
    st.error(f"Error initializing OpenAI client: {str(e)}")
    st.stop()
>>>>>>> 7483912a

# Initialize RAG system after API key verification
if "retriever" not in st.session_state:
    init_message = st.empty()
    try:
        os.environ["OPENAI_API_KEY"] = api_key  # Set API key for RAG system
        st.session_state.retriever = initialize_rag()
        init_message.success("RAG system initialized successfully!")
        time.sleep(3)
        init_message.empty()
    except Exception as e:
        init_message.error(
            f"Failed to initialize RAG system. Error: {str(e)}\nContinuing without RAG functionality."
        )
        print(f"RAG initialization error: {str(e)}", file=sys.stderr)
        st.session_state.retriever = None

# Dropdown to display available T&Cs
metadata = load_metadata()
if metadata:
    titles = ["Browse Companies"] + [meta["title"] for meta in metadata]
    selected_tc = st.sidebar.selectbox(
        "Available Terms and Conditions", titles, index=0, key="browse_only"
    )
else:
    st.sidebar.warning("No terms and conditions available.")

if "openai_model" not in st.session_state:
    st.session_state["openai_model"] = "gpt-4"

# Initialize chat history
if "messages" not in st.session_state:
    st.session_state.messages = []

# Model selection
model_options = ["gpt-4", "gpt-4-turbo-preview"]
selected_model = st.sidebar.selectbox("Select Model", model_options)
st.session_state["openai_model"] = selected_model

# Reset button
if st.sidebar.button("Reset Chat"):
    st.session_state.messages = []
    st.sidebar.success("Chat session reset!")

# Display chat messages from history on app rerun
for message in st.session_state.messages:
    with st.chat_message(message["role"]):
        if message["role"] == "assistant":
            formatted_content = (
                message["content"].replace("\n*", "\n\n*").replace("\n-", "\n\n-")
            )
            st.markdown(formatted_content)
        else:
            st.markdown(message["content"])

# System prompt
system_prompt = """You are a helpful assistant with expertise in answering questions and providing insights. 
When relevant context is provided, prioritize using it to answer the query. 
If the question is unrelated to the context or no context is provided, respond based on your general knowledge.
If you do not know the answer, tell the user that their question is outside of your scope and do not lie.      

You can:
- Answer questions using the provided context.
- Summarize information from context or general knowledge.
- Assist with general queries unrelated to the context.

Maintain a conversational and approachable tone. Always aim to provide clear, concise, and accurate answers."""

# Accept user input
if prompt := st.chat_input("What would you like to know?"):
    # Add user message to chat history
    st.session_state.messages.append({"role": "user", "content": prompt})
    with st.chat_message("user"):
        st.markdown(prompt)

    # Initialize variables
    context = ""
    is_metadata_query = False

    # Check if retriever exists
    if "retriever" in st.session_state and st.session_state.retriever is not None:
        try:
            # Check if it's a metadata query
            if any(
                keyword in prompt.lower()
                for keyword in [
                    "terms and conditions",
                    "available",
                    "what terms",
                    "companies",
                ]
            ):
                is_metadata_query = True
                context = retrieve_context_per_question(
                    prompt, st.session_state.retriever
                )

                # Display metadata titles in the chat
                with st.chat_message("assistant"):
                    if context:
                        st.write("### Available Terms and Conditions:")
                        for title in context:
                            st.write(f"- {title}")
                    else:
                        st.write("No terms and conditions available.")

            # Retrieve context for general queries
            if not is_metadata_query:
                context = retrieve_context_per_question(
                    prompt, st.session_state.retriever
                )

        except Exception as e:
            st.warning(f"RAG retrieval error: {str(e)}")

    # Handle general queries or continue if context exists
    if not is_metadata_query:
        with st.chat_message("assistant"):
            message_placeholder = st.empty()
            full_response = ""

            try:
                # Include context in the prompt if available
                system_prompt_with_context = system_prompt
                if context:
                    if isinstance(context, list):
                        context_str = "\n\n".join(context)
                    else:
                        context_str = context
                    system_prompt_with_context = (
                        f"{system_prompt}\n\nRelevant context:\n{context_str}"
                    )

                # Generate assistant response
                messages = [{"role": "system", "content": system_prompt_with_context}]
                messages.extend(
                    [
                        {"role": str(m["role"]), "content": str(m["content"])}
                        for m in st.session_state.messages
                    ]
                )

                stream = client.chat.completions.create(
                    model=st.session_state["openai_model"],
                    messages=messages,
                    stream=True,
                    temperature=temperature,
                    max_tokens=max_tokens,
                    top_p=top_p,
                    presence_penalty=presence_penalty,
                    frequency_penalty=frequency_penalty,
                )

                for chunk in stream:
                    if chunk.choices[0].delta.content is not None:
                        full_response += chunk.choices[0].delta.content
                        message_placeholder.markdown(full_response + "▌")

                # Format final response
                message_placeholder.markdown(full_response)
            except Exception as e:
                st.error(f"An error occurred: {str(e)}")
                full_response = "I apologize, but I encountered an error while processing your request."

            # Save assistant response to chat history
            st.session_state.messages.append(
                {"role": "assistant", "content": full_response}
            )<|MERGE_RESOLUTION|>--- conflicted
+++ resolved
@@ -29,11 +29,8 @@
     generate_document_summary,
     initialize_rag,
     initialize_vectorstore_with_metadata,
-<<<<<<< HEAD
-=======
     process_uploaded_tc,
     read_file_content,
->>>>>>> 7483912a
     retrieve_context_per_question,
     show_context,
     text_wrap,
@@ -154,20 +151,6 @@
 if "processed_documents" not in st.session_state:
     st.session_state.processed_documents = {}
 
-<<<<<<< HEAD
-# Dropdown to display available T&Cs
-metadata = load_metadata()
-if metadata:
-    titles = ["Browse companies"] + [
-        meta["title"] for meta in metadata
-    ]  # Extract only the titles
-    selected_tc = st.sidebar.selectbox(
-        "Available Terms and Conditions", titles, index=0, key="browse_only"
-    )
-    # st.markdown(f"### Selected: **{selected_tc}**")
-else:
-    st.sidebar.warning("No terms and conditions available.")
-=======
 try:
     client = OpenAI(api_key=api_key)
     st.sidebar.success("API key provided successfully!")
@@ -220,7 +203,6 @@
 except Exception as e:
     st.error(f"Error initializing OpenAI client: {str(e)}")
     st.stop()
->>>>>>> 7483912a
 
 # Initialize RAG system after API key verification
 if "retriever" not in st.session_state:
