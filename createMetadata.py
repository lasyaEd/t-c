--- conflicted
+++ resolved
@@ -1,9 +1,6 @@
 import json
 import os
-<<<<<<< HEAD
-=======
 from pathlib import Path
->>>>>>> 7483912a
 
 # Path to the data folder
 current_dir = Path(__file__).parent  # Gets the directory containing this script
